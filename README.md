--- conflicted
+++ resolved
@@ -6,11 +6,7 @@
 
 - GraphQL API for querying and managing music track metadata
 - CQRS pattern (append-only) API to simplify conflict resolution and concurrency issues
-<<<<<<< HEAD
-- Multiple database support (SQLite, PostgreSQL, MySQL) with RDS optimization
-=======
 - SQLite database for data storage
->>>>>>> 8411154e
 - SSL support for secure communication
 - Post-insert hooks for event-driven integrations and data synchronization
 - S3 integration for audio and cover art storage
@@ -20,7 +16,6 @@
 
 ## Quick Start
 
-<<<<<<< HEAD
 ### Prerequisites
 
 - Node.js 18 or higher
@@ -30,44 +25,26 @@
 ### Installation
 
 1. **Clone the repository**
-=======
-1. Create a virtual environment:
-
->>>>>>> 8411154e
 ```bash
 git clone <repository-url>
 cd muza-metadata-server
 ```
 
-<<<<<<< HEAD
 2. **Install dependencies**
-=======
-2. Install dependencies:
-
->>>>>>> 8411154e
 ```bash
 npm install
 ```
 
-<<<<<<< HEAD
-3. **Set up environment**
-=======
 ## Usage
 
 ### Development Server
 
->>>>>>> 8411154e
 ```bash
 cp .env.example .env
 # Edit .env with your configuration
 ```
 
-<<<<<<< HEAD
 4. **Initialize database**
-=======
-### Production Server
-
->>>>>>> 8411154e
 ```bash
 npm run cli db init
 ```
@@ -84,8 +61,6 @@
 - `HOOK_COMMAND`: Command to execute after successful track insertion (optional)
 
 ### Database Configuration
-<<<<<<< HEAD
-=======
 
 #### SQLite (Development)
 
@@ -102,7 +77,6 @@
 ## Hooks
 
 The server supports post-insert hooks that are executed after a track is successfully added to the database. This can be useful for:
->>>>>>> 8411154e
 
 #### SQLite (Development)
 
@@ -128,78 +102,7 @@
 ```
 
 #### MySQL RDS (Production)
-
-<<<<<<< HEAD
-```bash
-export DATABASE_URL="mysql://username:password@rds-endpoint:3306/database_name"
-# OR
-export DB_DIALECT=mysql
-export DB_HOST=rds-endpoint
-export DB_PORT=3306
-export DB_USERNAME=username
-export DB_PASSWORD=password
-export DB_NAME=database_name
-export DB_SSL=true
-```
-
-## Hooks
-
-```bash
-# Build the container
-docker build -t muza-metadata-server .
-
-# Run the container
-docker run -p 3000:3000 -v $(pwd)/data:/app/data muza-metadata-server
-=======
-1. Create a basic track:
-
-```graphql
-mutation {
-  createMusicTrack(
-    songTitle: "Hey Jude"
-    artistMain: "Paul McCartney"
-    bandName: "The Beatles"
-    albumTitle: "The Beatles (White Album)"
-    yearReleased: 1968
-  ) {
-    ok
-    track {
-      id
-      uuid
-      songTitle
-    }
-  }
-}
-```
-
-2. Search tracks:
-
-```graphql
-{
-  searchTracks(
-    bandNameContains: "Beatles"
-    minYearReleased: 1965
-    maxYearReleased: 1970
-  ) {
-    songTitle
-    artistMain
-    bandName
-    yearReleased
-  }
-}
->>>>>>> 8411154e
-```
-
-## API Usage
-
-### GraphQL Endpoints
-
-- **GraphQL API**: `http://localhost:3000/graphql`
-- **GraphQL API (ALB)**: `http://localhost:3000/api/metadata/graphql`
-- **GraphQL Playground**: Available in development mode
-- **Health Check**: `http://localhost:3000/health`
-- **Health Check (ALB)**: `http://localhost:3000/api/metadata/health`
-
+  
 ### Admin Interface
 
 - **Upload Interface**: `http://localhost:8080/admin/`
@@ -212,11 +115,8 @@
 
 ### Main Server CLI
 
-<<<<<<< HEAD
-=======
 Using Podman:
 
->>>>>>> 8411154e
 ```bash
 # Initialize database
 npm run cli db init
@@ -242,11 +142,8 @@
 
 ### Uploader CLI
 
-<<<<<<< HEAD
-=======
 Standard HTTP mode:
 
->>>>>>> 8411154e
 ```bash
 # Start uploader server
 npm run uploader:start
@@ -261,15 +158,11 @@
 npm run uploader-cli test-upload -f /path/to/song.flac
 ```
 
-<<<<<<< HEAD
-## Configuration
-=======
 With SSL enabled:
 
 ```bash
 make certs  # Generate self-signed certificates first
 mkdir data # create a directory for percistant data
->>>>>>> 8411154e
 
 Configuration is managed through environment variables. Copy `.env.example` to `.env` and customize:
 
@@ -375,7 +268,6 @@
     └── index.js        # Model exports
 ```
 
-<<<<<<< HEAD
 ## Development
 
 ### Scripts
@@ -389,10 +281,6 @@
 ```
 
 ### Database Migrations
-=======
-Mount a volume to `/data` to persist the database:
-
->>>>>>> 8411154e
 ```bash
 # Auto-sync database schema (development)
 DB_SYNC=true npm run dev
